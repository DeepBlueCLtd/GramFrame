--- conflicted
+++ resolved
@@ -181,15 +181,9 @@
     const freqText = await baseFreqLED.locator('.gram-frame-led-value').textContent()
     const timeText = await gramFramePage.timeLED.locator('.gram-frame-led-value').textContent()
     
-<<<<<<< HEAD
-    // During drag in Harmonics mode, should show "Base: 220.0 Hz" format
-    expect(freqText).toMatch(/Base: \d+\.\d Hz/)  // 1 decimal place for base frequency
-    expect(timeText).toMatch(/Time: \d+\.\d{2} s/)  // 2 decimal places for time
-=======
     // During drag in Harmonics mode, should show numerical base frequency only
     expect(freqText).toMatch(/\d+\.\d$/)  // 1 decimal place for base frequency (numerical only)
     expect(timeText).toMatch(/\d+\.\d{2}$/)  // 2 decimal places for time (numerical only)
->>>>>>> 22cb77f2
     
     // Verify format structure - no units in values
     expect(freqText).not.toContain('Base: ')
